--- conflicted
+++ resolved
@@ -18,12 +18,6 @@
     "dependencies": {
         "@aws-sdk/client-dynamodb": "^3.360.0",
         "@dqbd/tiktoken": "^1.0.7",
-<<<<<<< HEAD
-        "@huggingface/inference": "1",
-        "@pinecone-database/pinecone": "^0.0.12",
-        "@supabase/supabase-js": "^2.21.0",
-        "@zilliz/milvus2-sdk-node": "^2.2.10",
-=======
         "@getzep/zep-js": "^0.6.3",
         "@huggingface/inference": "^2.6.1",
         "@notionhq/client": "^2.2.8",
@@ -34,7 +28,6 @@
         "@types/js-yaml": "^4.0.5",
         "apify-client": "^2.7.1",
         "@types/jsdom": "^21.1.1",
->>>>>>> c33a4a78
         "axios": "^0.27.2",
         "cheerio": "^1.0.0-rc.12",
         "chromadb": "^1.5.3",
